--- conflicted
+++ resolved
@@ -259,15 +259,11 @@
         )
         self.core = Core(self, core_account_id)
         self.spot = Spot(self)
-<<<<<<< HEAD
 
         if "bfp_market_factory" in self.contracts:
             self.perps = BfPerps(self, perps_account_id)
         else:
             self.perps = Perps(self, perps_account_id)
-=======
-        self.perps = Perps(self, perps_account_id, perps_disabled_markets)
->>>>>>> d88ea437
 
     def _load_contracts(self):
         """
@@ -620,11 +616,7 @@
 
         # reset nonce on internal transactions
         self.nonce = self.web3.eth.get_transaction_count(self.address)
-<<<<<<< HEAD
-        tx_params['nonce'] = self.nonce
-=======
         tx_params["nonce"] = self.nonce
->>>>>>> d88ea437
 
         # simulate the transaction
         tx_params = weth_contract.functions[fn_name](*tx_args).build_transaction(
