--- conflicted
+++ resolved
@@ -142,10 +142,6 @@
     ):
         args = parse_args()
         self.logger = setup_logging(args.debug, args.verbose)
-<<<<<<< HEAD
-=======
-        # self.logger = setup_logging(True, 0)
->>>>>>> fe045cab
 
         # init account variables
         self.private_key = private_key
